[workspace]
resolver = "2"
members = [
  "crates/cairo-lint-core",
  "xtask"
]

[workspace.package]
version = "2.11.0"
edition = "2021"
repository = "https://github.com/software-mansion/cairo-lint"
license-file = "LICENSE"

# Managing dependencies on crates from starkware-libs/cairo repository:
#
# The Cairo compiler is made of a bunch of crates that inter-depend on each other and have
# synchronised versioning.
# It is very important to use a single revision of these crates in the entire Cairo toolchain,
# which consists of Cairo compiler, Scarb, CairoLS and other tools.
# The toolchain is eventually built by Scarb, which depends on everything other as regular crates.
# To ensure that all crates in the toolchain use the same revision of Cairo crates, we use a patch
# mechanism that Cargo provides.
# Because Cargo requires patches to change the crate source, we have an unspoken contract that
# all tools *always* depend on some crates.io versions of Cairo crates and Scarb uses
# [patch.crates.io] table to set final git revision for everything.
#
# To keep our Cargo.toml following this contract, always use `cargo xtask upgrade`
# for manipulating these dependencies.
[workspace.dependencies]
annotate-snippets = "0.11.5"
anyhow = "1.0.96"
<<<<<<< HEAD
cairo-lang-compiler = "*"
cairo-lang-defs = "*"
cairo-lang-diagnostics = "*"
cairo-lang-filesystem = "*"
cairo-lang-semantic = "*"
cairo-lang-syntax = "*"
cairo-lang-test-plugin = "*"
cairo-lang-utils = "*"
=======
cairo-lang-compiler = "2.11.0"
cairo-lang-defs = "2.11.0"
cairo-lang-diagnostics = "2.11.0"
cairo-lang-filesystem = "2.11.0"
cairo-lang-semantic = "2.11.0"
cairo-lang-starknet = "2.11.0"
cairo-lang-syntax = "2.11.0"
cairo-lang-test-plugin = "2.11.0"
cairo-lang-utils = "2.11.0"
>>>>>>> 95e69373
clap = { version = "4.5.31", features = ["derive"]}
ctor = "0.2.9"
if_chain = "1.0.2"
insta = "1.41.0"
itertools = "0.14.0"
log = "0.4.26"
num-bigint = "0.4.6"
pretty_assertions = "1.4.1"
serde = { version = "1", features = ["serde_derive"] }
serde_json = { version = "1" }
smol_str = { version = "0.3.2", features = ["serde"] }
test-case = "3.0"

# Here we specify real dependency specifications for Cairo crates *if* currently we want to use
# a particular unreleased commit (which is frequent mid-development).
# We list all Cairo crates that go into Scarb's compilation unit even if Scarb itself does not depend
# on some of them directly.
# This ensures no duplicate instances of Cairo crates are pulled in by mistake.
[patch.crates-io]<|MERGE_RESOLUTION|>--- conflicted
+++ resolved
@@ -29,16 +29,6 @@
 [workspace.dependencies]
 annotate-snippets = "0.11.5"
 anyhow = "1.0.96"
-<<<<<<< HEAD
-cairo-lang-compiler = "*"
-cairo-lang-defs = "*"
-cairo-lang-diagnostics = "*"
-cairo-lang-filesystem = "*"
-cairo-lang-semantic = "*"
-cairo-lang-syntax = "*"
-cairo-lang-test-plugin = "*"
-cairo-lang-utils = "*"
-=======
 cairo-lang-compiler = "2.11.0"
 cairo-lang-defs = "2.11.0"
 cairo-lang-diagnostics = "2.11.0"
@@ -48,7 +38,6 @@
 cairo-lang-syntax = "2.11.0"
 cairo-lang-test-plugin = "2.11.0"
 cairo-lang-utils = "2.11.0"
->>>>>>> 95e69373
 clap = { version = "4.5.31", features = ["derive"]}
 ctor = "0.2.9"
 if_chain = "1.0.2"
